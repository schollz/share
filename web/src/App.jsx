import React, { useCallback, useEffect, useRef, useState } from "react";
import protobuf from "protobufjs";
import { QRCodeSVG } from "qrcode.react";
import JSZip from "jszip";
import toast, { Toaster } from "react-hot-toast";

/* ---------- Crypto helpers (ECDH + AES-GCM) ---------- */

// Generate ephemeral ECDH key pair
async function generateECDHKeyPair() {
    return await window.crypto.subtle.generateKey(
        { name: "ECDH", namedCurve: "P-256" },
        true,
        ["deriveKey"]
    );
}

// Export our public key for sharing
async function exportPubKey(pubKey) {
    const raw = await window.crypto.subtle.exportKey("raw", pubKey);
    return new Uint8Array(raw);
}

// Import peer's public key
async function importPeerPubKey(rawBytes) {
    return await window.crypto.subtle.importKey(
        "raw",
        rawBytes,
        { name: "ECDH", namedCurve: "P-256" },
        false,
        []
    );
}

// Derive AES key from shared secret
async function deriveSharedKey(privKey, peerPubKey) {
    return await window.crypto.subtle.deriveKey(
        { name: "ECDH", public: peerPubKey },
        privKey,
        { name: "AES-GCM", length: 256 },
        false,
        ["encrypt", "decrypt"]
    );
}

// AES-GCM encrypt/decrypt
async function encryptBytes(aesKey, plainBuffer) {
    const iv = window.crypto.getRandomValues(new Uint8Array(12));
    const ciphertext = await window.crypto.subtle.encrypt(
        { name: "AES-GCM", iv },
        aesKey,
        plainBuffer
    );
    return { iv, ciphertext: new Uint8Array(ciphertext) };
}

async function decryptBytes(aesKey, ivBytes, cipherBytes) {
    const plain = await window.crypto.subtle.decrypt(
        { name: "AES-GCM", iv: ivBytes },
        aesKey,
        cipherBytes
    );
    return new Uint8Array(plain);
}

// Helpers: base64 encode/decode
function uint8ToBase64(u8) {
    let binary = '';
    for (let i = 0; i < u8.length; i++) {
        binary += String.fromCharCode(u8[i]);
    }
    return btoa(binary);
}
function base64ToUint8(b64) {
    const bin = atob(b64);
    const out = new Uint8Array(bin.length);
    for (let i = 0; i < bin.length; i++) out[i] = bin.charCodeAt(i);
    return out;
}

// Calculate SHA256 hash of data
async function calculateSHA256(data) {
    const hashBuffer = await window.crypto.subtle.digest('SHA-256', data);
    const hashArray = Array.from(new Uint8Array(hashBuffer));
    const hashHex = hashArray.map(b => b.toString(16).padStart(2, '0')).join('');
    return hashHex;
}

/* ------------------- Protobuf Message Handling ------------------- */

// Protobuf schema definition
// NOTE: This schema is duplicated from src/relay/messages.proto for the web client.
// Keep in sync with the proto file or consider using a build step to import it.
const protoSchema = `
syntax = "proto3";

package relay;

message PBIncomingMessage {
  string type = 1;
  string room_id = 2;
  string client_id = 3;
  string pub = 4;
  string iv_b64 = 7;
  string data_b64 = 8;
  string chunk_data = 9;
  int32 chunk_num = 10;
  string encrypted_metadata = 20;
  string metadata_iv = 21;
}

message PBOutgoingMessage {
  string type = 1;
  string from = 2;
  string mnemonic = 3;
  string room_id = 4;
  string pub = 5;
  string iv_b64 = 8;
  string data_b64 = 9;
  string chunk_data = 10;
  int32 chunk_num = 11;
  string self_id = 13;
  repeated string peers = 14;
  int32 count = 15;
  string error = 16;
  string encrypted_metadata = 20;
  string metadata_iv = 21;
  string peer_id = 22;
}
`;

let pbIncomingMessage, pbOutgoingMessage;

// Load protobuf schema once
const root = protobuf.parse(protoSchema).root;
pbIncomingMessage = root.lookupType("relay.PBIncomingMessage");
pbOutgoingMessage = root.lookupType("relay.PBOutgoingMessage");

// Encode message to protobuf
function encodeProtobuf(obj) {
    // Create message using protobufjs - use camelCase field names
    const pbMessage = {
        type: obj.type || ""
    };

    // protobufjs expects camelCase field names that map to snake_case in proto
    if (obj.roomId !== undefined && obj.roomId !== null && obj.roomId !== "") {
        pbMessage.roomId = obj.roomId;
    }
    if (obj.clientId !== undefined && obj.clientId !== null && obj.clientId !== "") {
        pbMessage.clientId = obj.clientId;
    }
    if (obj.pub !== undefined && obj.pub !== null && obj.pub !== "") {
        pbMessage.pub = obj.pub;
    }
    if (obj.iv_b64 !== undefined && obj.iv_b64 !== null && obj.iv_b64 !== "") {
        pbMessage.ivB64 = obj.iv_b64;
    }
    if (obj.data_b64 !== undefined && obj.data_b64 !== null && obj.data_b64 !== "") {
        pbMessage.dataB64 = obj.data_b64;
    }
    if (obj.chunk_data !== undefined && obj.chunk_data !== null && obj.chunk_data !== "") {
        pbMessage.chunkData = obj.chunk_data;
    }
    if (obj.chunk_num !== undefined && obj.chunk_num !== null) {
        pbMessage.chunkNum = obj.chunk_num;
    }
    if (obj.encrypted_metadata !== undefined && obj.encrypted_metadata !== null && obj.encrypted_metadata !== "") {
        pbMessage.encryptedMetadata = obj.encrypted_metadata;
    }
    if (obj.metadata_iv !== undefined && obj.metadata_iv !== null && obj.metadata_iv !== "") {
        pbMessage.metadataIv = obj.metadata_iv;
    }

    const message = pbIncomingMessage.create(pbMessage);
    return pbIncomingMessage.encode(message).finish();
}

// Decode protobuf message
function decodeProtobuf(buffer) {
    const message = pbOutgoingMessage.decode(buffer);
    // protobufjs provides camelCase properties for snake_case proto fields
    return {
        type: message.type,
        from: message.from,
        mnemonic: message.mnemonic,
        roomId: message.roomId,
        pub: message.pub,
        iv_b64: message.ivB64,
        data_b64: message.dataB64,
        chunk_data: message.chunkData,
        chunk_num: message.chunkNum,
        selfId: message.selfId,
        peers: message.peers || [],
        count: message.count,
        error: message.error,
        encrypted_metadata: message.encryptedMetadata || null,
        metadata_iv: message.metadataIv || null,
        peerId: message.peerId || null
    };
}

/* ------------------- Helper Functions ------------------- */

function formatBytes(bytes) {
    if (bytes === 0) return '0 B';
    const k = 1024;
    const sizes = ['B', 'KB', 'MB', 'GB'];
    const i = Math.floor(Math.log(bytes) / Math.log(k));
    return Math.round((bytes / Math.pow(k, i)) * 10) / 10 + ' ' + sizes[i];
}

function formatSpeed(bytesPerSecond) {
    return formatBytes(bytesPerSecond) + '/s';
}

function formatTime(seconds) {
    if (seconds < 1) return '< 1s';
    if (seconds < 60) return Math.round(seconds) + 's';
    if (seconds < 3600) {
        const mins = Math.floor(seconds / 60);
        const secs = Math.round(seconds % 60);
        return secs > 0 ? `${mins}m ${secs}s` : `${mins}m`;
    }
    const hours = Math.floor(seconds / 3600);
    const mins = Math.floor((seconds % 3600) / 60);
    return mins > 0 ? `${hours}h ${mins}m` : `${hours}h`;
}

/* ------------------- React Component ------------------- */

const ICON_CLASSES = [
    "fa-anchor",
    "fa-apple-whole",
    "fa-atom",
    "fa-award",
    "fa-basketball",
    "fa-bell",
    "fa-bicycle",
    "fa-bolt",
    "fa-bomb",
    "fa-book",
    "fa-box",
    "fa-brain",
    "fa-briefcase",
    "fa-bug",
    "fa-cake-candles",
    "fa-calculator",
    "fa-camera",
    "fa-campground",
    "fa-car",
    "fa-carrot",
    "fa-cat",
    "fa-chess-knight",
    "fa-chess-rook",
    "fa-cloud",
    "fa-code",
    "fa-gear",
    "fa-compass",
    "fa-cookie",
    "fa-crow",
    "fa-cube",
    "fa-diamond",
    "fa-dog",
    "fa-dove",
    "fa-dragon",
    "fa-droplet",
    "fa-drum",
    "fa-earth-americas",
    "fa-egg",
    "fa-envelope",
    "fa-fan",
    "fa-feather",
    "fa-fire",
    "fa-fish",
    "fa-flag",
    "fa-flask",
    "fa-floppy-disk",
    "fa-folder",
    "fa-football",
    "fa-frog",
    "fa-gamepad",
    "fa-gavel",
    "fa-gem",
    "fa-ghost",
    "fa-gift",
    "fa-guitar",
    "fa-hammer",
    "fa-hat-cowboy",
    "fa-hat-wizard",
    "fa-heart",
    "fa-helicopter",
    "fa-helmet-safety",
    "fa-hippo",
    "fa-horse",
    "fa-hourglass-half",
    "fa-snowflake",
    "fa-key",
    "fa-leaf",
    "fa-lightbulb",
    "fa-magnet",
    "fa-map",
    "fa-microphone",
    "fa-moon",
    "fa-mountain",
    "fa-mug-hot",
    "fa-music",
    "fa-paintbrush",
    "fa-paper-plane",
    "fa-paw",
    "fa-pen",
    "fa-pepper-hot",
    "fa-rocket",
    "fa-road",
    "fa-school",
    "fa-screwdriver-wrench",
    "fa-scroll",
    "fa-seedling",
    "fa-shield-heart",
    "fa-ship",
    "fa-skull",
    "fa-sliders",
    "fa-splotch",
    "fa-spider",
    "fa-star",
    "fa-sun",
    "fa-toolbox",
    "fa-tornado",
    "fa-tree",
    "fa-trophy",
    "fa-truck",
    "fa-user-astronaut",
    "fa-wand-magic-sparkles",
    "fa-wrench",
    "fa-pizza-slice",
    "fa-burger",
    "fa-lemon",
];

function mnemonicToIcons(mnemonic) {
    if (!mnemonic) {
        return ["fa-circle-question", "fa-circle-question", "fa-circle-question"];
    }

    // Split mnemonic into words (format: "word1-word2-word3")
    const words = mnemonic.toLowerCase().split(/[^a-z0-9]+/).filter(Boolean);
    const icons = [];

    // Map each word to its corresponding icon
    for (const word of words) {
        const directMatch = ICON_CLASSES.find((icon) => icon.includes(word));
        if (directMatch) {
            icons.push(directMatch);
        } else {
            // Fallback: use hash-based selection for this word
            let hash = 0;
            for (let i = 0; i < word.length; i++) {
                hash = (hash * 31 + word.charCodeAt(i)) >>> 0;
            }
            icons.push(ICON_CLASSES[hash % ICON_CLASSES.length]);
        }
    }

    // Ensure we always have 3 icons
    while (icons.length < 3) {
        icons.push("fa-circle-question");
    }

    return icons.slice(0, 3);
}

function IconBadge({ mnemonic, label, className = "" }) {
    if (!mnemonic) {
        return null;
    }
    const iconClasses = mnemonicToIcons(mnemonic);
    return (
        <div className={`relative group ${className}`}>
            <div
                tabIndex={0}
                className="bg-white dark:bg-gray-700 text-black dark:text-white px-3 py-2 sm:px-4 sm:py-3 inline-flex items-center justify-center gap-2 border-2 sm:border-4 border-black dark:border-gray-500 font-black focus:outline-hidden transition-colors duration-200"
                aria-label={`${label}: ${mnemonic}`}
            >
                {iconClasses.map((iconClass, index) => (
                    <i key={index} className={`fas ${iconClass} text-xl sm:text-2xl md:text-3xl`} aria-hidden="true"></i>
                ))}
                {label === "You" && <span className="text-sm sm:text-base ml-1">(YOU)</span>}
            </div>
            <div className="pointer-events-none absolute -top-2 left-1/2 -translate-x-1/2 -translate-y-full opacity-0 group-hover:opacity-100 group-focus-within:opacity-100 transition-opacity duration-150 bg-black dark:bg-white text-white dark:text-black border-2 border-white dark:border-black px-2 py-1 text-xs font-black uppercase whitespace-nowrap shadow-[4px_4px_0px_0px_rgba(0,0,0,1)] dark:shadow-[4px_4px_0px_0px_rgba(255,255,255,1)]">
                {mnemonic.toUpperCase()}
            </div>
        </div>
    );
}

function ProgressBar({ progress, label }) {
    if (!progress) return null;

    // Remove emoji from label
    const cleanLabel = label.replace(/[\u{1F300}-\u{1F9FF}]/gu, '').trim();

    return (
        <div className="bg-white dark:bg-gray-700 border-2 sm:border-4 border-black dark:border-gray-600 p-3 sm:p-4 mb-3 sm:mb-4 transition-colors duration-200">
            <div className="text-sm sm:text-base font-black mb-2 uppercase text-black dark:text-white">{cleanLabel}</div>
            <div className="relative w-full h-6 sm:h-8 bg-gray-300 dark:bg-gray-600 border-2 sm:border-4 border-black dark:border-gray-500">
                <div
                    className="absolute top-0 left-0 h-full bg-black dark:bg-white transition-all duration-300"
                    style={{ width: `${progress.percent}%` }}
                />
                <div className="absolute inset-0 flex items-center justify-center text-xs sm:text-sm font-bold" style={{ mixBlendMode: 'difference', color: 'white' }}>
                    {progress.percent}%
                </div>
            </div>
            {(progress.speed > 0 || progress.eta > 0) && (
                <div className="mt-2 text-xs sm:text-sm font-bold flex flex-wrap gap-x-4 gap-y-1 text-black dark:text-white">
                    {progress.speed > 0 && (
                        <span>Speed: {formatSpeed(progress.speed)}</span>
                    )}
                    {progress.eta > 0 && progress.percent < 100 && (
                        <span>ETA: {formatTime(progress.eta)}</span>
                    )}
                </div>
            )}
        </div>
    );
}

export default function App() {
    // Parse room from URL path (e.g., /myroom -> "myroom")
    const pathRoom = window.location.pathname.slice(1).toLowerCase();
    const [roomId, setRoomId] = useState(pathRoom);
    const [connected, setConnected] = useState(false);
    const [peerCount, setPeerCount] = useState(1);
    const [status, setStatus] = useState("Not connected");
    const [downloadUrl, setDownloadUrl] = useState(null);
    const [downloadName, setDownloadName] = useState(null);
    const [myMnemonic, setMyMnemonic] = useState(null);
    const [peerMnemonic, setPeerMnemonic] = useState(null);
    const [hasAesKey, setHasAesKey] = useState(false);
    const [uploadProgress, setUploadProgress] = useState(null);
    const [downloadProgress, setDownloadProgress] = useState(null);
    const [showErrorModal, setShowErrorModal] = useState(false);
    const [showAboutModal, setShowAboutModal] = useState(false);
    const [showDownloadConfirmModal, setShowDownloadConfirmModal] = useState(false);
    const [pendingDownload, setPendingDownload] = useState(null);
    const [isDragging, setIsDragging] = useState(false);
    const [roomIdError, setRoomIdError] = useState(null);
<<<<<<< HEAD
    
    // Dark mode state - will be initialized in useEffect to avoid SSR issues
    const [darkMode, setDarkMode] = useState(false);
=======
    const [textInput, setTextInput] = useState("");
    const [receivedText, setReceivedText] = useState(null);
    const [showTextModal, setShowTextModal] = useState(false);
>>>>>>> 17f60dfb

    const myKeyPairRef = useRef(null);
    const aesKeyRef = useRef(null);
    const havePeerPubRef = useRef(false);

    const wsRef = useRef(null);
    const selfIdRef = useRef(null);
    const myMnemonicRef = useRef(null);
    const clientIdRef = useRef(crypto.randomUUID());
    const roomInputRef = useRef(null);
    const fileInputRef = useRef(null);

    // For chunked file reception
    const fileChunksRef = useRef([]);
    const fileNameRef = useRef(null);
    const fileIVRef = useRef(null);
    const fileTotalSizeRef = useRef(0);
    const receivedBytesRef = useRef(0);
    const downloadStartTimeRef = useRef(null);
    const isFolderRef = useRef(false);
    const originalFolderNameRef = useRef(null);
    const expectedHashRef = useRef(null);
    
    // For chunk ordering and ACK tracking
    const receivedChunksRef = useRef(new Set());
    const chunkBufferRef = useRef(new Map());
    const nextExpectedChunkRef = useRef(0);
    const lastActivityTimeRef = useRef(Date.now());
    
    // For sending with ACK/retransmission
    const pendingChunksRef = useRef(new Map());
    const ackReceivedRef = useRef(new Set());
    const retransmitTimerRef = useRef(null);

    const myIconClasses = mnemonicToIcons(myMnemonic);
    const peerIconClasses = mnemonicToIcons(peerMnemonic);

    function log(msg) {
        console.log(msg);
    }

    function sendMsg(obj) {
        if (!wsRef.current || wsRef.current.readyState !== 1) return;
        // Send as protobuf binary
        const buffer = encodeProtobuf(obj);
        wsRef.current.send(buffer);
    }

    async function initKeys() {
        myKeyPairRef.current = await generateECDHKeyPair();
        havePeerPubRef.current = false;
        aesKeyRef.current = null;
        setHasAesKey(false);
        log("Generated ECDH key pair");
    }

    async function announcePublicKey() {
        const raw = await exportPubKey(myKeyPairRef.current.publicKey);
        sendMsg({ type: "pubkey", pub: uint8ToBase64(raw) });
        log("Sent my public key");
    }

    async function handlePeerPubKey(b64) {
        const rawPeer = base64ToUint8(b64);
        const peerPub = await importPeerPubKey(rawPeer);
        const sharedAes = await deriveSharedKey(
            myKeyPairRef.current.privateKey,
            peerPub
        );
        aesKeyRef.current = sharedAes;
        havePeerPubRef.current = true;
        setHasAesKey(true);
        log("Derived shared AES key (E2EE ready)");
    }

    function generateRandomRoomId() {
        const adjectives = ['swift', 'bold', 'calm', 'bright', 'dark', 'warm', 'cool', 'wise', 'neat', 'wild'];
        const nouns = ['tiger', 'eagle', 'ocean', 'mountain', 'forest', 'river', 'storm', 'star', 'moon', 'sun'];
        const randomAdjective = adjectives[Math.floor(Math.random() * adjectives.length)];
        const randomNoun = nouns[Math.floor(Math.random() * nouns.length)];
        const randomNumber = Math.floor(Math.random() * 100);
        return `${randomAdjective}-${randomNoun}-${randomNumber}`;
    }

    const connectToRoom = useCallback(async () => {
        let room = roomId.trim().toLowerCase();

        // Generate random room ID if empty
        if (!room) {
            room = generateRandomRoomId();
            setRoomId(room);
        }

        // Validate room ID length (minimum 4 characters)
        if (room.length < 4) {
            setRoomIdError("Room ID must be at least 4 characters. Please enter a longer room name.");
            return;
        }

        // Clear any previous errors
        setRoomIdError(null);
        setRoomId(room);
        await initKeys();

        // Dynamically choose ws:// or wss:// based on current page
        const protocol = window.location.protocol === "https:" ? "wss:" : "ws:";
        const host = window.location.host; // includes port if present
        const wsUrl = `${protocol}//${host}/ws`;
        const ws = new WebSocket(wsUrl);
        wsRef.current = ws;

        ws.onopen = () => {
            setConnected(true);
            setStatus("Connected. Waiting for peer...");
            log("WebSocket open");
            sendMsg({ type: "join", roomId: room, clientId: clientIdRef.current });
        };

        ws.onmessage = async (event) => {
            let msg;
            try {
                // Handle both protobuf binary and JSON messages
                if (event.data instanceof Blob) {
                    // Binary protobuf message
                    const arrayBuffer = await event.data.arrayBuffer();
                    const buffer = new Uint8Array(arrayBuffer);
                    msg = decodeProtobuf(buffer);
                } else if (typeof event.data === 'string') {
                    // JSON message (fallback for compatibility)
                    msg = JSON.parse(event.data);
                } else {
                    return;
                }
            } catch (e) {
                console.error("Failed to parse message:", e);
                return;
            }

            if (msg.type === "error") {
                setShowErrorModal(true);
                setConnected(false);
                ws.close();
                return;
            }

            if (msg.type === "joined") {
                selfIdRef.current = msg.selfId;
                const mnemonic = msg.mnemonic || msg.selfId;
                myMnemonicRef.current = mnemonic;
                setMyMnemonic(mnemonic);
                log(`Joined room ${msg.roomId} as ${mnemonic}`);
                await announcePublicKey();
                return;
            }

            if (msg.type === "peers") {
                setPeerCount(msg.count);
                setStatus(
                    msg.count === 2
                        ? "Peer connected. Secure channel ready."
                        : `Connected as ${myMnemonicRef.current || "waiting..."}`
                );
                return;
            }
            
            if (msg.type === "chunk_ack") {
                // Sender: mark chunk as acknowledged
                const chunkNum = msg.chunk_num;
                ackReceivedRef.current.add(chunkNum);
                pendingChunksRef.current.delete(chunkNum);
                lastActivityTimeRef.current = Date.now();
                return;
            }

            if (msg.type === "pubkey") {
                const peerName = msg.mnemonic || msg.from;
                setPeerMnemonic(peerName);
                log(`Received peer public key from ${peerName}`);
                const hadPeerPub = havePeerPubRef.current;

                // Prevent duplicate processing - set flag immediately to prevent race condition
                if (hadPeerPub) {
                    return;
                }
                havePeerPubRef.current = true;

                // Show connection notification with peer's icons
                const peerIcons = mnemonicToIcons(peerName);
                toast.success(
                    <div style={{ display: 'flex', alignItems: 'center', gap: '8px' }}>
                        {peerIcons.map((iconClass, index) => (
                            <i key={index} className={`fas ${iconClass}`} aria-hidden="true" style={{ fontSize: '16px' }}></i>
                        ))}
                        <span>{peerName.toUpperCase()} CONNECTED</span>
                    </div>,
                    { duration: 3000 }
                );

                await handlePeerPubKey(msg.pub);
                await announcePublicKey();
                return;
            }
            
            if (msg.type === "peer_disconnected") {
                const disconnectedPeerName = msg.mnemonic || msg.peerId || "Peer";
                log(`${disconnectedPeerName} disconnected`);
                
                // Show disconnection notification with peer's icons
                const peerIcons = mnemonicToIcons(disconnectedPeerName);
                toast.error(
                    <div style={{ display: 'flex', alignItems: 'center', gap: '8px' }}>
                        {peerIcons.map((iconClass, index) => (
                            <i key={index} className={`fas ${iconClass}`} aria-hidden="true" style={{ fontSize: '16px' }}></i>
                        ))}
                        <span>{disconnectedPeerName.toUpperCase()} DISCONNECTED</span>
                    </div>,
                    { duration: 4000 }
                );
                
                // Reset peer state
                setPeerMnemonic(null);
                havePeerPubRef.current = false;
                aesKeyRef.current = null;
                setHasAesKey(false);
                
                // Close current connection
                if (wsRef.current) {
                    wsRef.current.close();
                }
                
                // Rejoin the same room after a short delay
                setTimeout(() => {
                    log(`Rejoining room ${roomId}`);
                    connectToRoom();
                }, 500);
                
                return;
            }
            
            if (msg.type === "transfer_received") {
                // Receiver confirmed they successfully received the file
                const receiverName = msg.mnemonic || msg.from || "Receiver";
                log(`${receiverName} confirmed receipt of the file`);
                
                // Show success notification with receiver's icons
                const receiverIcons = mnemonicToIcons(receiverName);
                toast.success(
                    <div style={{ display: 'flex', alignItems: 'center', gap: '8px' }}>
                        {receiverIcons.map((iconClass, index) => (
                            <i key={index} className={`fas ${iconClass}`} aria-hidden="true" style={{ fontSize: '16px' }}></i>
                        ))}
                        <span>{receiverName.toUpperCase()} RECEIVED FILE</span>
                    </div>,
                    { duration: 4000 }
                );
                
                return;
            }

            if (msg.type === "file_start") {
                if (!aesKeyRef.current) {
                    log("Can't decrypt yet (no shared key)");
                    return;
                }

                // Decrypt metadata
                if (!msg.encrypted_metadata || !msg.metadata_iv) {
                    console.error("Missing encrypted metadata");
                    log("Missing encrypted metadata");
                    return;
                }

                let fileName, totalSize, isFolder, originalFolderName, isMultipleFiles, expectedHash;
                
                try {
                    // Decrypt metadata
                    const metadataIV = base64ToUint8(msg.metadata_iv);
                    const encryptedMetadata = base64ToUint8(msg.encrypted_metadata);
                    const metadataBytes = await decryptBytes(aesKeyRef.current, metadataIV, encryptedMetadata);
                    const metadataJSON = new TextDecoder().decode(metadataBytes);
                    const metadata = JSON.parse(metadataJSON);

                    // Use decrypted metadata
                    fileName = metadata.name;
                    totalSize = metadata.total_size;
                    isFolder = metadata.is_folder || false;
                    originalFolderName = metadata.original_folder_name || null;
                    isMultipleFiles = metadata.is_multiple_files || false;
                    expectedHash = metadata.hash || null;
                } catch (err) {
                    console.error("Failed to decrypt metadata:", err);
                    log("Failed to decrypt metadata");
                    return;
                }

                fileNameRef.current = fileName;
                fileTotalSizeRef.current = totalSize;
                fileChunksRef.current = [];
                receivedBytesRef.current = 0;
                downloadStartTimeRef.current = Date.now();
                isFolderRef.current = isFolder;
                originalFolderNameRef.current = originalFolderName;
                expectedHashRef.current = expectedHash;
                
                // Reset chunk tracking
                receivedChunksRef.current = new Set();
                chunkBufferRef.current = new Map();
                nextExpectedChunkRef.current = 0;
                lastActivityTimeRef.current = Date.now();

                const displayName = isFolderRef.current ? originalFolderNameRef.current : fileName;
                const typeLabel = isFolderRef.current ? "folder" : "file";
                log(`Incoming encrypted ${typeLabel}: ${displayName} (${formatBytes(totalSize)})`);
                setDownloadProgress({ percent: 0, speed: 0, eta: 0, startTime: downloadStartTimeRef.current, fileName: displayName });
                return;
            }

            if (msg.type === "file_chunk") {
                try {
                    const chunkNum = msg.chunk_num;
                    
                    // Check for duplicate chunk
                    if (receivedChunksRef.current.has(chunkNum)) {
                        // Send ACK again for idempotency
                        sendMsg({ type: "chunk_ack", chunk_num: chunkNum });
                        return;
                    }
                    
                    // Decrypt chunk immediately with its own IV
                    const chunkIV = base64ToUint8(msg.iv_b64);
                    const cipherChunk = base64ToUint8(msg.chunk_data);

                    const plainChunk = await decryptBytes(aesKeyRef.current, chunkIV, cipherChunk);
                    
                    // Mark as received
                    receivedChunksRef.current.add(chunkNum);
                    lastActivityTimeRef.current = Date.now();
                    
                    // Handle chunk ordering
                    if (chunkNum === nextExpectedChunkRef.current) {
                        // This is the next expected chunk - add it
                        fileChunksRef.current.push(plainChunk);
                        receivedBytesRef.current += plainChunk.length;
                        nextExpectedChunkRef.current++;
                        
                        // Check if we have buffered chunks that can now be added
                        while (chunkBufferRef.current.has(nextExpectedChunkRef.current)) {
                            const bufferedChunk = chunkBufferRef.current.get(nextExpectedChunkRef.current);
                            fileChunksRef.current.push(bufferedChunk);
                            receivedBytesRef.current += bufferedChunk.length;
                            chunkBufferRef.current.delete(nextExpectedChunkRef.current);
                            nextExpectedChunkRef.current++;
                        }
                    } else if (chunkNum > nextExpectedChunkRef.current) {
                        // Out-of-order chunk - buffer it
                        chunkBufferRef.current.set(chunkNum, plainChunk);
                    }
                    // If chunkNum < nextExpectedChunkRef.current, it's a duplicate

                    const elapsed = (Date.now() - downloadStartTimeRef.current) / 1000;
                    const speed = elapsed > 0 ? receivedBytesRef.current / elapsed : 0;
                    const percent = fileTotalSizeRef.current > 0
                        ? Math.round((receivedBytesRef.current / fileTotalSizeRef.current) * 100)
                        : 0;

                    const remainingBytes = fileTotalSizeRef.current - receivedBytesRef.current;
                    const eta = speed > 0 ? remainingBytes / speed : 0;

                    setDownloadProgress({
                        percent,
                        speed,
                        eta,
                        startTime: downloadStartTimeRef.current,
                        fileName: fileNameRef.current
                    });
                    
                    // Send ACK for this chunk
                    sendMsg({ type: "chunk_ack", chunk_num: chunkNum });
                } catch (err) {
                    console.error("Chunk decryption failed:", err);
                    log("Chunk decryption failed");
                }
                return;
            }

            if (msg.type === "file_end") {
                if (!aesKeyRef.current || fileChunksRef.current.length === 0) {
                    log("No file data received");
                    setDownloadProgress(null);
                    return;
                }

                try {
                    // Reassemble plaintext from decrypted chunks
                    const totalLen = fileChunksRef.current.reduce((sum, chunk) => sum + chunk.length, 0);
                    const plainBytes = new Uint8Array(totalLen);
                    let offset = 0;
                    for (const chunk of fileChunksRef.current) {
                        plainBytes.set(chunk, offset);
                        offset += chunk.length;
                    }

                    // Verify file hash if provided
                    if (expectedHashRef.current) {
                        const actualHash = await calculateSHA256(plainBytes);
                        if (actualHash !== expectedHashRef.current) {
                            log(`⚠️  WARNING: File hash mismatch!`);
                            log(`   Expected: ${expectedHashRef.current}`);
                            log(`   Received: ${actualHash}`);
                            log(`   The file may be corrupted or tampered with.`);
                        } else {
                            const hashPrefix = expectedHashRef.current.substring(0, 8);
                            const hashSuffix = expectedHashRef.current.substring(expectedHashRef.current.length - 8);
                            log(`✓ File integrity verified (hash: ${hashPrefix}...${hashSuffix})`);
                        }
                    }

                    const elapsed = (Date.now() - downloadStartTimeRef.current) / 1000;
                    const speed = elapsed > 0 ? totalLen / elapsed : 0;

                    // Determine download name based on whether it's a folder
                    let downloadFileName;
                    if (isFolderRef.current && originalFolderNameRef.current) {
                        downloadFileName = originalFolderNameRef.current + ".zip";
                    } else {
                        downloadFileName = fileNameRef.current || "download.bin";
                    }

                    setDownloadProgress({ percent: 100, speed, eta: 0, fileName: downloadFileName });

                    const blob = new Blob([plainBytes], { type: isFolderRef.current ? "application/zip" : "application/octet-stream" });
                    const url = URL.createObjectURL(blob);
                    
                    const typeLabel = isFolderRef.current ? "folder" : "file";
                    
                    // Store pending download and show confirmation modal
                    setPendingDownload({
                        url: url,
                        name: downloadFileName,
                        size: formatBytes(totalLen),
                        type: typeLabel
                    });
                    setShowDownloadConfirmModal(true);
                    
                    log(`Decrypted and prepared download "${downloadFileName}" (${typeLabel})`);
                    
                    // Send transfer received confirmation to sender
                    sendMsg({ type: "transfer_received" });
                } catch (err) {
                    console.error(err);
                    log("Failed to assemble file");
                    setDownloadProgress(null);
                }
                return;
            }
            
            if (msg.type === "text_message") {
                if (!aesKeyRef.current) {
                    log("Can't decrypt text yet (no shared key)");
                    return;
                }

                // Decrypt metadata to get text
                if (!msg.encrypted_metadata || !msg.metadata_iv) {
                    console.error("Missing encrypted metadata for text message");
                    log("Missing encrypted metadata for text message");
                    return;
                }

                try {
                    // Decrypt metadata
                    const metadataIV = base64ToUint8(msg.metadata_iv);
                    const encryptedMetadata = base64ToUint8(msg.encrypted_metadata);
                    const metadataBytes = await decryptBytes(aesKeyRef.current, metadataIV, encryptedMetadata);
                    const metadataJSON = new TextDecoder().decode(metadataBytes);
                    const metadata = JSON.parse(metadataJSON);

                    // Display the text
                    if (metadata.is_text && metadata.text) {
                        setReceivedText(metadata.text);
                        setShowTextModal(true);
                        log("Received text message");
                        
                        // Send transfer received confirmation to sender
                        sendMsg({ type: "transfer_received" });
                    }
                } catch (err) {
                    console.error("Failed to decrypt text message:", err);
                    log("Failed to decrypt text message");
                }
                return;
            }

        };

        ws.onclose = () => {
            log("WebSocket closed");
            setConnected(false);
            setPeerCount(1);
            setStatus("Not connected");
        };

        ws.onerror = (err) => {
            console.error("WS error", err);
            log("WebSocket error");
        };
    }, [roomId]);

    // Handler for the connect button - redirects to the room page
    function handleConnect() {
        let room = roomId.trim().toLowerCase();

        // Generate random room ID if empty
        if (!room) {
            room = generateRandomRoomId();
        }

        // Validate room ID length (minimum 4 characters)
        if (room.length < 4) {
            setRoomIdError("Room ID must be at least 4 characters. Please enter a longer room name.");
            return;
        }

        // Clear any previous errors and redirect to the room page
        setRoomIdError(null);
        window.location.href = `/${room}`;
    }

    // Helper function to zip a folder
    async function zipFolder(files, folderName) {
        const zip = new JSZip();
        const folder = zip.folder(folderName);

        // Add all files to the zip
        for (let i = 0; i < files.length; i++) {
            const file = files[i];
            // Get relative path (remove the folder name prefix if present)
            let relativePath = file.webkitRelativePath || file.name;

            // Remove the first folder component to get relative path within the folder
            const parts = relativePath.split('/');
            if (parts.length > 1) {
                relativePath = parts.slice(1).join('/');
            }

            folder.file(relativePath, file);
        }

        // Generate the zip blob
        const zipBlob = await zip.generateAsync({
            type: 'blob',
            compression: 'DEFLATE',
            compressionOptions: { level: 6 }
        });

        return zipBlob;
    }

    async function handleFileSelect(e) {
        const files = e.target.files;
        if (!files || files.length === 0 || !aesKeyRef.current) {
            log("No file or key not ready");
            return;
        }

        log(`Selected ${files.length} file(s)`);
        for (let i = 0; i < files.length; i++) {
            log(`  File ${i + 1}: ${files[i].name}, webkitRelativePath: ${files[i].webkitRelativePath || '(none)'}`);
        }

        try {
            let fileToSend;
            let isFolder = false;
            let isMultipleFiles = false;
            let originalFolderName = null;

            // Check if this is a folder (files with webkitRelativePath) or multiple individual files
            if (files.length > 1 || (files.length === 1 && files[0].webkitRelativePath)) {
                // Get folder name from the first file's path, or detect multiple files
                if (files[0].webkitRelativePath) {
                    // Real folder with directory structure
                    isFolder = true;
                    originalFolderName = files[0].webkitRelativePath.split('/')[0];
                } else {
                    // Multiple individual files selected (not a folder)
                    isMultipleFiles = true;
                    originalFolderName = 'files';
                }

                log(`Zipping ${isFolder ? 'folder' : 'files'} "${originalFolderName}" (${files.length} files)...`);
                const zipBlob = await zipFolder(files, originalFolderName);

                if (!zipBlob || zipBlob.size === 0) {
                    log("Error: zip file is empty");
                    setUploadProgress(null);
                    return;
                }

                fileToSend = new File([zipBlob], originalFolderName + '.zip', { type: 'application/zip' });
                log(`${isFolder ? 'Folder' : 'Files'} zipped successfully (${formatBytes(zipBlob.size)})`);
            } else {
                // Single file
                fileToSend = files[0];
            }

            const startTime = Date.now();
            const displayName = (isFolder || isMultipleFiles) ? originalFolderName : fileToSend.name;
            setUploadProgress({ percent: 0, speed: 0, eta: 0, startTime, fileName: displayName });

            const typeLabel = isFolder ? "folder" : isMultipleFiles ? "files" : "file";
            log(`Streaming ${typeLabel} "${displayName}" (${formatBytes(fileToSend.size)})`);

            // Calculate SHA256 hash of the file
            const fileBuffer = await fileToSend.arrayBuffer();
            const fileHash = await calculateSHA256(fileBuffer);
            log(`Calculated hash: ${fileHash.substring(0, 8)}...${fileHash.substring(fileHash.length - 8)}`);

            // Create metadata object
            const metadata = {
                name: fileToSend.name,
                total_size: fileToSend.size,
                hash: fileHash
            };

            if (isFolder) {
                metadata.is_folder = true;
                metadata.original_folder_name = originalFolderName;
            } else if (isMultipleFiles) {
                metadata.is_multiple_files = true;
            }

            // Encrypt metadata
            const metadataJSON = JSON.stringify(metadata);
            const metadataBytes = new TextEncoder().encode(metadataJSON);
            const { iv: metadataIV, ciphertext: encryptedMetadataBytes } = await encryptBytes(aesKeyRef.current, metadataBytes);

            // Send file_start message with encrypted metadata only
            const fileStartMsg = {
                type: "file_start",
                encrypted_metadata: uint8ToBase64(encryptedMetadataBytes),
                metadata_iv: uint8ToBase64(metadataIV)
            };

            sendMsg(fileStartMsg);
            
            // Reset ACK tracking
            pendingChunksRef.current = new Map();
            ackReceivedRef.current = new Set();
            lastActivityTimeRef.current = Date.now();
            
            // Setup retransmission logic
            const maxRetries = 3;
            const ackTimeout = 5000; // 5 seconds
            const transferTimeout = 30000; // 30 seconds
            let sendingComplete = false;
            
            // Start retransmission checker
            retransmitTimerRef.current = setInterval(() => {
                const now = Date.now();
                
                // Check for transfer timeout
                if (now - lastActivityTimeRef.current > transferTimeout) {
                    clearInterval(retransmitTimerRef.current);
                    retransmitTimerRef.current = null;
                    log("Transfer timeout: no activity for 30 seconds");
                    setUploadProgress(null);
                    return;
                }
                
                // Check pending chunks for retransmission
                for (const [chunkNum, chunkInfo] of pendingChunksRef.current.entries()) {
                    if (now - chunkInfo.sentTime > ackTimeout) {
                        if (chunkInfo.retries >= maxRetries) {
                            clearInterval(retransmitTimerRef.current);
                            retransmitTimerRef.current = null;
                            log(`Failed to send chunk ${chunkNum} after ${maxRetries} retries`);
                            setUploadProgress(null);
                            return;
                        }
                        
                        // Resend chunk
                        sendMsg({
                            type: "file_chunk",
                            chunk_num: chunkNum,
                            chunk_data: chunkInfo.chunkData,
                            iv_b64: chunkInfo.ivB64
                        });
                        chunkInfo.sentTime = now;
                        chunkInfo.retries++;
                        lastActivityTimeRef.current = now;
                    }
                }
            }, 500);

            // Stream file in chunks, encrypting each chunk individually
            const chunkSize = 512 * 1024;
            let sentBytes = 0;
            let chunkNum = 0;

            // Use File stream API for memory-efficient reading
            const stream = fileToSend.stream();
            const reader = stream.getReader();

            try {
                while (true) {
                    const { done, value } = await reader.read();
                    if (done) break;

                    // Encrypt this chunk with its own IV
                    const { iv, ciphertext } = await encryptBytes(aesKeyRef.current, value);
                    
                    const chunkData = uint8ToBase64(ciphertext);
                    const ivB64 = uint8ToBase64(iv);
                    
                    // Track this chunk for potential retransmission
                    pendingChunksRef.current.set(chunkNum, {
                        chunkData: chunkData,
                        ivB64: ivB64,
                        sentTime: Date.now(),
                        retries: 0
                    });

                    // Send chunk with its IV
                    sendMsg({
                        type: "file_chunk",
                        chunk_num: chunkNum,
                        chunk_data: chunkData,
                        iv_b64: ivB64
                    });

                    sentBytes += value.length;
                    const elapsed = (Date.now() - startTime) / 1000;
                    const speed = elapsed > 0 ? sentBytes / elapsed : 0;
                    const percent = Math.round((sentBytes / fileToSend.size) * 100);

                    const remainingBytes = fileToSend.size - sentBytes;
                    const eta = speed > 0 ? remainingBytes / speed : 0;

                    setUploadProgress({ percent, speed, eta, startTime, fileName: displayName });

                    chunkNum++;
                    lastActivityTimeRef.current = Date.now();

                    // Small delay to allow UI updates
                    await new Promise(resolve => setTimeout(resolve, 10));
                }
            } finally {
                reader.releaseLock();
            }
            
            sendingComplete = true;
            
            // Wait for all chunks to be acknowledged
            const waitStart = Date.now();
            while (pendingChunksRef.current.size > 0) {
                if (Date.now() - waitStart > 30000) {
                    clearInterval(retransmitTimerRef.current);
                    retransmitTimerRef.current = null;
                    log("Timeout waiting for chunk acknowledgments");
                    setUploadProgress(null);
                    return;
                }
                await new Promise(resolve => setTimeout(resolve, 100));
            }
            
            // Stop retransmission checker
            clearInterval(retransmitTimerRef.current);
            retransmitTimerRef.current = null;

            // Send file_end message
            sendMsg({
                type: "file_end"
            });

            const elapsed = (Date.now() - startTime) / 1000;
            const speed = fileToSend.size / elapsed;
            setUploadProgress({ percent: 100, speed, eta: 0, fileName: displayName });

            log(`Sent encrypted ${typeLabel} "${displayName}"`);
        } catch (err) {
            console.error(err);
            log("Failed to send " + (err.message || "file"));
            setUploadProgress(null);
        }
    }

    async function handleTextSend() {
        if (!textInput.trim() || !aesKeyRef.current) {
            return;
        }

        try {
            log(`Sending text message`);

            // Create metadata with text
            const metadata = {
                is_text: true,
                text: textInput
            };

            // Encrypt metadata
            const metadataJSON = JSON.stringify(metadata);
            const metadataBytes = new TextEncoder().encode(metadataJSON);
            const { iv: metadataIV, ciphertext: encryptedMetadataBytes } = await encryptBytes(aesKeyRef.current, metadataBytes);

            // Send text_message with encrypted metadata
            const textMsg = {
                type: "text_message",
                encrypted_metadata: uint8ToBase64(encryptedMetadataBytes),
                metadata_iv: uint8ToBase64(metadataIV)
            };

            sendMsg(textMsg);

            log(`Sent encrypted text`);
            
            // Clear the input
            setTextInput("");
            
            // Show success notification
            toast.success('Text sent!', { duration: 2000 });
        } catch (err) {
            console.error(err);
            log("Failed to send text: " + (err.message || "unknown error"));
            toast.error('Failed to send text');
        }
    }

    // Drag and drop handlers
    function handleDragOver(e) {
        e.preventDefault();
        e.stopPropagation();
        if (hasAesKey) {
            setIsDragging(true);
        }
    }

    function handleDragEnter(e) {
        e.preventDefault();
        e.stopPropagation();
        if (hasAesKey) {
            setIsDragging(true);
        }
    }

    function handleDragLeave(e) {
        e.preventDefault();
        e.stopPropagation();
        // Only set to false if leaving the label element itself
        if (e.currentTarget === e.target) {
            setIsDragging(false);
        }
    }

    async function handleDrop(e) {
        e.preventDefault();
        e.stopPropagation();
        setIsDragging(false);

        if (!hasAesKey) return;

        const items = e.dataTransfer?.items;
        if (!items || items.length === 0) return;

        try {
            const allFiles = [];
            let folderName = null;
            let isFolder = false;

            // Process each dropped item
            for (let i = 0; i < items.length; i++) {
                const item = items[i];
                if (item.kind === 'file') {
                    const entry = item.webkitGetAsEntry();
                    if (entry) {
                        if (entry.isDirectory) {
                            isFolder = true;
                            folderName = entry.name;
                            // Read all files from the directory
                            const dirFiles = await readDirectory(entry, entry.name);
                            allFiles.push(...dirFiles);
                        } else if (entry.isFile) {
                            const file = item.getAsFile();
                            if (file) {
                                allFiles.push(file);
                            }
                        }
                    }
                }
            }

            if (allFiles.length > 0) {
                // Create a FileList-like object with webkitRelativePath set for folder files
                const fileList = {
                    length: allFiles.length,
                    item: (index) => allFiles[index],
                    [Symbol.iterator]: function* () {
                        for (let i = 0; i < allFiles.length; i++) {
                            yield allFiles[i];
                        }
                    }
                };

                // Add indexed properties
                for (let i = 0; i < allFiles.length; i++) {
                    fileList[i] = allFiles[i];
                }

                const syntheticEvent = {
                    target: {
                        files: fileList
                    }
                };
                handleFileSelect(syntheticEvent);
            }
        } catch (err) {
            console.error("Error processing dropped items:", err);
            log("Failed to process dropped items");
        }
    }

    // Helper function to recursively read directory contents
    async function readDirectory(dirEntry, basePath = '') {
        const files = [];
        const reader = dirEntry.createReader();

        return new Promise((resolve, reject) => {
            const readEntries = () => {
                reader.readEntries(async (entries) => {
                    if (entries.length === 0) {
                        resolve(files);
                        return;
                    }

                    for (const entry of entries) {
                        if (entry.isFile) {
                            const file = await new Promise((res, rej) => {
                                entry.file((f) => {
                                    // Create a new File object with webkitRelativePath set
                                    const path = basePath ? `${basePath}/${f.name}` : f.name;
                                    const newFile = new File([f], f.name, { type: f.type, lastModified: f.lastModified });
                                    Object.defineProperty(newFile, 'webkitRelativePath', {
                                        value: path,
                                        writable: false
                                    });
                                    res(newFile);
                                }, rej);
                            });
                            files.push(file);
                        } else if (entry.isDirectory) {
                            const subPath = basePath ? `${basePath}/${entry.name}` : entry.name;
                            const subFiles = await readDirectory(entry, subPath);
                            files.push(...subFiles);
                        }
                    }

                    // Continue reading (directories may have many entries)
                    readEntries();
                }, reject);
            };

            readEntries();
        });
    }

    // Handler to confirm and trigger file download
    function handleConfirmDownload() {
        if (!pendingDownload) return;
        
        // Trigger browser download
        const a = document.createElement("a");
        a.href = pendingDownload.url;
        a.download = pendingDownload.name;
        document.body.appendChild(a);
        a.click();
        document.body.removeChild(a);
        
        // Update state
        setDownloadUrl(pendingDownload.url);
        setDownloadName(pendingDownload.name);
        setShowDownloadConfirmModal(false);
        
        log(`Download started: "${pendingDownload.name}"`);
    }
    
    // Handler to cancel file download
    function handleCancelDownload() {
        if (pendingDownload) {
            // Clean up the blob URL to free memory
            URL.revokeObjectURL(pendingDownload.url);
            setPendingDownload(null);
        }
        setShowDownloadConfirmModal(false);
        log("Download cancelled");
    }

    useEffect(() => {
        return () => {
            if (wsRef.current && wsRef.current.readyState === 1) {
                wsRef.current.close();
            }
        };
    }, []);

    // Auto-connect if room is in URL
    useEffect(() => {
        if (pathRoom && !connected) {
            connectToRoom();
        }
    }, [pathRoom, connected, connectToRoom]);

    // Update page title based on room
    useEffect(() => {
        document.title = roomId ? `e2ecp · ${roomId.toUpperCase()}` : "e2ecp";
    }, [roomId]);

    // Auto-focus room input on page load if no room in URL
    useEffect(() => {
        if (!pathRoom && !connected && roomInputRef.current) {
            roomInputRef.current.focus();
        }
    }, []);
    
    // Initialize dark mode from localStorage or browser preference
    useEffect(() => {
        try {
            const saved = localStorage.getItem('darkMode');
            if (saved !== null) {
                setDarkMode(saved === 'true');
            } else if (window.matchMedia) {
                const mediaQuery = window.matchMedia('(prefers-color-scheme: dark)');
                setDarkMode(mediaQuery.matches);
                
                // Listen for system theme changes
                const handleChange = (e) => {
                    // Only update if user hasn't manually set a preference
                    try {
                        const userPref = localStorage.getItem('darkMode');
                        if (userPref === null) {
                            setDarkMode(e.matches);
                        }
                    } catch (error) {
                        // If localStorage is unavailable, update based on system preference
                        setDarkMode(e.matches);
                    }
                };
                
                mediaQuery.addEventListener('change', handleChange);
                return () => mediaQuery.removeEventListener('change', handleChange);
            }
        } catch (error) {
            // localStorage might not be available in private browsing mode
            console.warn('Could not access localStorage for dark mode preference:', error);
            // Fall back to browser preference if available
            if (window.matchMedia) {
                setDarkMode(window.matchMedia('(prefers-color-scheme: dark)').matches);
            }
        }
    }, []);
    
    // Dark mode toggle handler
    const toggleDarkMode = () => {
        setDarkMode(prev => {
            const newValue = !prev;
            try {
                localStorage.setItem('darkMode', String(newValue));
            } catch (error) {
                // localStorage might not be available in private browsing mode
                console.warn('Could not save dark mode preference:', error);
            }
            return newValue;
        });
    };
    
    // Apply dark mode class to document
    useEffect(() => {
        if (darkMode) {
            document.documentElement.classList.add('dark');
        } else {
            document.documentElement.classList.remove('dark');
        }
    }, [darkMode]);

    return (
        <div className="min-h-screen bg-white dark:bg-gray-900 p-2 sm:p-4 md:p-8 font-mono flex flex-col items-center justify-center transition-colors duration-200">
            <Toaster
                position="bottom-right"
                toastOptions={{
                    duration: 2000,
                    style: {
                        background: 'var(--toast-bg)',
                        color: 'var(--toast-text)',
                        border: 'var(--toast-border)',
                        fontFamily: 'monospace',
                        fontWeight: 'bold',
                        textTransform: 'uppercase',
                        fontSize: '14px',
                        padding: '12px 16px',
                    },
                    success: {
                        iconTheme: {
                            primary: 'var(--toast-icon-primary)',
                            secondary: 'var(--toast-icon-secondary)',
                        },
                    },
                }}
            />
            <div className="max-w-4xl w-full flex-grow flex flex-col justify-center">
                {/* Header */}
                <div className="bg-black dark:bg-gray-800 text-white border-4 sm:border-8 border-black dark:border-gray-600 p-4 sm:p-6 mb-3 sm:mb-6 flex items-start justify-between gap-4 transition-colors duration-200 header-shadow" style={{ clipPath: 'polygon(0 0, calc(100% - 20px) 0, 100% 20px, 100% 100%, 0 100%)' }}>
                    <div className="flex-1">
                        <div className="flex items-start gap-3 mb-2 sm:mb-3">
                            <h1 className="text-3xl sm:text-5xl md:text-6xl font-black uppercase tracking-tight">
                                <a href="/" className="text-white no-underline cursor-pointer hover:text-white hover:underline">e2ecp</a>
                            </h1>
                            <button
                                type="button"
                                onClick={() => setShowAboutModal(true)}
                                className="inline-flex h-7 w-7 sm:h-9 sm:w-9 items-center justify-center rounded-full border-2 border-white text-white hover:bg-white hover:text-black transition-colors cursor-pointer text-base sm:text-lg font-bold flex-shrink-0 mt-0.5 sm:mt-1"
                                aria-label="About e2ecp"
                            >
                                ?
                            </button>
                            <button
                                type="button"
                                onClick={toggleDarkMode}
                                className="inline-flex h-7 w-7 sm:h-9 sm:w-9 items-center justify-center rounded-full border-2 border-white text-white hover:bg-white hover:text-black transition-colors cursor-pointer text-base sm:text-lg font-bold flex-shrink-0 mt-0.5 sm:mt-1"
                                aria-label={darkMode ? "Switch to light mode" : "Switch to dark mode"}
                            >
                                <i className={`fas ${darkMode ? 'fa-sun' : 'fa-moon'}`} aria-hidden="true"></i>
                            </button>
                        </div>
                        <p className="text-sm sm:text-lg md:text-xl font-bold leading-tight mb-2 sm:mb-3">
                            TRANSFER FILES OR FOLDERS BETWEEN MACHINES
                        </p>
                        {myMnemonic && (
                            <div className="mt-3 sm:mt-4 flex flex-wrap items-center gap-2">
                                <IconBadge mnemonic={myMnemonic} label="You" className="shrink-0" />
                                <i className="fas fa-arrows-left-right text-white text-lg sm:text-xl"></i>
                                <button
                                    onClick={(e) => {
                                        e.preventDefault();
                                        const url = `${window.location.protocol}//${window.location.host}/${roomId}`;
                                        navigator.clipboard.writeText(url).then(() => {
                                            toast.success('Copied to clipboard');
                                        }).catch(err => {
                                            toast.error('Failed to copy');
                                            console.error('Failed to copy:', err);
                                        });
                                    }}
                                    className="bg-white dark:bg-gray-700 text-black dark:text-white px-2 py-1 sm:px-3 sm:py-1 inline-flex items-center justify-center border-2 sm:border-4 border-black dark:border-gray-500 font-black text-sm sm:text-lg uppercase cursor-pointer hover:bg-gray-100 dark:hover:bg-gray-600 transition-colors"
                                    title="Copy URL to clipboard"
                                    type="button"
                                >
                                    {roomId ? roomId.toUpperCase() : "ROOM"}
                                    <span className="sr-only">Copy {window.location.host}/{roomId} to clipboard</span>
                                </button>
                                {peerMnemonic && (
                                    <>
                                        <i className="fas fa-arrows-left-right text-white text-lg sm:text-xl"></i>
                                        <IconBadge mnemonic={peerMnemonic} label="Peer" className="shrink-0" />
                                    </>
                                )}
                            </div>
                        )}
                    </div>
                    {myMnemonic && !peerMnemonic && roomId && (
                        <div className="flex-shrink-0 ml-auto w-20 sm:w-auto">
                            <QRCodeSVG
                                value={`${window.location.origin}/${roomId}`}
                                size={140}
                                level="M"
                                fgColor="#ffffff"
                                bgColor="#000000"
                                className="w-full h-auto"
                            />
                        </div>
                    )}
                </div>

                {/* Connection Panel - only show on home page */}
                {!pathRoom && (
                    <div className="bg-gray-200 dark:bg-gray-800 border-4 sm:border-8 border-black dark:border-gray-600 p-4 sm:p-6 mb-3 sm:mb-6 shadow-[4px_4px_0px_0px_rgba(0,0,0,1)] dark:shadow-[4px_4px_0px_0px_rgba(75,85,99,1)] sm:shadow-[8px_8px_0px_0px_rgba(0,0,0,1)] dark:sm:shadow-[8px_8px_0px_0px_rgba(75,85,99,1)] text-gray-900 dark:text-gray-100 transition-colors duration-200">
                        {/* <h2 className="text-2xl sm:text-3xl font-black mb-3 sm:mb-4 uppercase">ROOM</h2> */}
                        <div className="flex flex-col sm:flex-row gap-3 sm:gap-4 mb-3 sm:mb-4">
                            <input
                                ref={roomInputRef}
                                type="text"
                                placeholder="ENTER ROOM ID OR PRESS CONNECT"
                                value={roomId}
                                disabled={connected}
                                onChange={(e) => {
                                    setRoomId(e.target.value);
                                    setRoomIdError(null);
                                }}
                                onKeyDown={(e) => e.key === "Enter" && !connected && handleConnect()}
                                className={`flex-1 border-2 sm:border-4 p-3 sm:p-4 text-base sm:text-xl font-bold uppercase bg-white dark:bg-gray-700 dark:text-white disabled:bg-gray-300 dark:disabled:bg-gray-600 disabled:cursor-not-allowed focus:outline-hidden focus:ring-4 transition-colors duration-200 ${roomIdError ? 'border-red-600 focus:ring-red-600' : 'border-black dark:border-gray-500 focus:ring-black dark:focus:ring-gray-400'}`}
                            />
                            <button
                                onClick={handleConnect}
                                disabled={connected}
                                className={`border-2 sm:border-4 border-black dark:border-gray-500 px-6 py-3 sm:px-8 sm:py-4 text-base sm:text-xl font-black uppercase transition-all whitespace-nowrap ${connected
                                    ? "bg-gray-400 dark:bg-gray-600 cursor-not-allowed"
                                    : "bg-white dark:bg-gray-700 dark:text-white hover:translate-x-1 hover:translate-y-1 hover:shadow-none active:translate-x-2 active:translate-y-2 cursor-pointer"
                                    } shadow-[4px_4px_0px_0px_rgba(0,0,0,1)] dark:shadow-[4px_4px_0px_0px_rgba(75,85,99,1)]`}
                            >
                                {connected ? "CONNECTED" : "CONNECT"}
                            </button>
                        </div>
                        <div className={`border-2 sm:border-4 border-black dark:border-gray-600 p-2 sm:p-3 font-bold text-sm sm:text-base md:text-lg break-words transition-colors duration-200 ${roomIdError ? 'bg-red-600 text-white' : 'bg-black dark:bg-gray-700 text-white'}`}>
                            {roomIdError ? (
                                <>ERROR: {roomIdError.toUpperCase()}</>
                            ) : connected && myMnemonic ? (
                                peerMnemonic ? (
                                    <>
                                        CONNECTED AS {myMnemonic.toUpperCase()} (
                                        <span className="inline-flex items-center gap-1 ml-1" title={`Your icons for ${myMnemonic}`}>
                                            {myIconClasses.map((iconClass, index) => (
                                                <i key={index} className={`fas ${iconClass}`} aria-hidden="true"></i>
                                            ))}
                                        </span>
                                        ) TO {peerMnemonic.toUpperCase()} (
                                        <span className="inline-flex items-center gap-1 ml-1" title={`Peer icons for ${peerMnemonic}`}>
                                            {peerIconClasses.map((iconClass, index) => (
                                                <i key={index} className={`fas ${iconClass}`} aria-hidden="true"></i>
                                            ))}
                                        </span>
                                        )
                                    </>
                                ) : (
                                    <>
                                        CONNECTED AS {myMnemonic.toUpperCase()} (
                                        <span className="inline-flex items-center gap-1 ml-1" title={`Your icons for ${myMnemonic}`}>
                                            {myIconClasses.map((iconClass, index) => (
                                                <i key={index} className={`fas ${iconClass}`} aria-hidden="true"></i>
                                            ))}
                                        </span>
                                        )
                                    </>
                                )
                            ) : (
                                <>STATUS: {status.toUpperCase()}</>
                            )}
                        </div>
                    </div>
                )}

                {/* File Transfer Panel */}
                {connected && (
                    <div className="bg-gray-300 dark:bg-gray-800 border-4 sm:border-8 border-black dark:border-gray-600 p-4 sm:p-6 mb-3 sm:mb-6 shadow-[4px_4px_0px_0px_rgba(0,0,0,1)] dark:shadow-[4px_4px_0px_0px_rgba(75,85,99,1)] sm:shadow-[8px_8px_0px_0px_rgba(0,0,0,1)] dark:sm:shadow-[8px_8px_0px_0px_rgba(75,85,99,1)] text-gray-900 dark:text-gray-100 transition-colors duration-200">
                        {uploadProgress && (
                            <ProgressBar progress={uploadProgress} label={`Sending ${uploadProgress.fileName}`} />
                        )}

                        {downloadProgress && (
                            <ProgressBar progress={downloadProgress} label={`Receiving ${downloadProgress.fileName}`} />
                        )}

                        <div
                            className={`border-2 sm:border-4 border-black dark:border-gray-600 p-6 sm:p-8 text-center transition-all duration-200 ${hasAesKey
                                ? isDragging
                                    ? "bg-yellow-300 dark:bg-yellow-600 shadow-[8px_8px_0px_0px_rgba(0,0,0,1)] dark:shadow-[8px_8px_0px_0px_rgba(75,85,99,1)] scale-105"
                                    : "bg-white dark:bg-gray-700 shadow-[4px_4px_0px_0px_rgba(0,0,0,1)] dark:shadow-[4px_4px_0px_0px_rgba(75,85,99,1)]"
                                : "bg-gray-400 dark:bg-gray-600"
                                }`}
                            onDragOver={handleDragOver}
                            onDragEnter={handleDragEnter}
                            onDragLeave={handleDragLeave}
                            onDrop={handleDrop}
                        >
                            {hasAesKey ? (
                                isDragging ? (
                                    <div className="font-black uppercase text-xl sm:text-2xl text-black dark:text-white">
                                        📁 DROP FILES OR FOLDER HERE
                                    </div>
                                ) : (
                                    <>
                                        <input
                                            ref={fileInputRef}
                                            type="file"
                                            className="hidden"
                                            onChange={handleFileSelect}
                                            disabled={!hasAesKey}
                                            multiple
                                        />
                                        <button
                                            onClick={() => fileInputRef.current?.click()}
                                            disabled={!hasAesKey}
                                            className="block w-full border-2 border-black dark:border-gray-500 p-4 font-black uppercase cursor-pointer hover:bg-gray-100 dark:hover:bg-gray-600 transition-colors text-sm sm:text-base md:text-lg disabled:cursor-not-allowed disabled:bg-gray-400 dark:disabled:bg-gray-500 text-black dark:text-white"
                                        >
                                            CLICK OR DROP FILES HERE
                                        </button>
                                        
                                        {/* Text input section */}
                                        <div className="mt-4 pt-4 border-t-2 border-black">
                                            <div className="text-xs sm:text-sm font-bold mb-2 uppercase">OR SEND TEXT:</div>
                                            <div className="flex gap-2">
                                                <input
                                                    type="text"
                                                    value={textInput}
                                                    onChange={(e) => setTextInput(e.target.value)}
                                                    onKeyDown={(e) => e.key === "Enter" && handleTextSend()}
                                                    placeholder="Type your message here..."
                                                    disabled={!hasAesKey}
                                                    className="flex-1 border-2 border-black p-2 text-sm sm:text-base font-bold uppercase disabled:bg-gray-300 disabled:cursor-not-allowed focus:outline-hidden focus:ring-2 focus:ring-black"
                                                />
                                                <button
                                                    onClick={handleTextSend}
                                                    disabled={!hasAesKey || !textInput.trim()}
                                                    className="border-2 border-black px-4 py-2 text-sm sm:text-base font-black uppercase transition-all whitespace-nowrap bg-black text-white hover:bg-gray-800 cursor-pointer disabled:bg-gray-400 disabled:cursor-not-allowed"
                                                >
                                                    SEND
                                                </button>
                                            </div>
                                        </div>
                                    </>
                                )
                            ) : (
                                <div className="flex items-center justify-center gap-2 font-black uppercase text-sm sm:text-base text-gray-900 dark:text-gray-100">
                                    <span>
                                        {`WAITING FOR PEER TO JOIN ${window.location.host}/${roomId}`.toUpperCase()}
                                    </span>
                                    <button
                                        onClick={(e) => {
                                            e.preventDefault();
                                            const url = `${window.location.protocol}//${window.location.host}/${roomId}`;
                                            navigator.clipboard.writeText(url).then(() => {
                                                toast.success('Copied to clipboard');
                                            }).catch(err => {
                                                toast.error('Failed to copy');
                                                console.error('Failed to copy:', err);
                                            });
                                        }}
                                        className="text-black dark:text-white hover:opacity-70 transition-opacity cursor-pointer"
                                        title="Copy URL to clipboard"
                                        type="button"
                                    >
                                        <i className="fas fa-copy" aria-hidden="true"></i>
                                    </button>
                                </div>
                            )}
                        </div>

                        {downloadUrl && (
                            <div className="mt-3 sm:mt-4 bg-white dark:bg-gray-700 border-2 sm:border-4 border-black dark:border-gray-600 p-3 sm:p-4 transition-colors duration-200">
                                <div className="text-base sm:text-xl font-black mb-2 text-black dark:text-white">FILE READY:</div>
                                <a
                                    href={downloadUrl}
                                    download={downloadName}
                                    className="text-lg sm:text-2xl font-black underline hover:no-underline text-black dark:text-white break-all"
                                >
                                    {downloadName}
                                </a>
                            </div>
                        )}
                    </div>
                )}

            </div>

            {/* Error Modal */}
            {showErrorModal && (
                <div className="fixed inset-0 bg-black bg-opacity-50 dark:bg-opacity-70 flex items-center justify-center z-50 p-4 transition-colors duration-200">
                    <div className="bg-white dark:bg-gray-800 border-4 sm:border-8 border-black dark:border-gray-600 p-6 sm:p-8 max-w-md w-full shadow-[8px_8px_0px_0px_rgba(0,0,0,1)] dark:shadow-[8px_8px_0px_0px_rgba(75,85,99,1)] transition-colors duration-200">
                        <h2 className="text-2xl sm:text-4xl font-black mb-4 uppercase text-center text-black dark:text-white">MAXIMUM ROOMS</h2>
                        <p className="text-lg sm:text-xl font-bold mb-6 text-center text-black dark:text-white">TRY AGAIN LATER</p>
                        <button
                            onClick={() => {
                                setShowErrorModal(false);
                                setRoomId('');
                            }}
                            className="w-full border-2 sm:border-4 border-black dark:border-gray-600 bg-black dark:bg-gray-700 text-white px-6 py-3 sm:py-4 text-lg sm:text-xl font-black uppercase hover:bg-gray-900 dark:hover:bg-gray-600 transition-colors cursor-pointer"
                        >
                            OK
                        </button>
                    </div>
                </div>
            )}

            {/* About Modal */}
            {showAboutModal && (
                <div
                    className="fixed inset-0 bg-[rgba(15,15,15,0.7)] dark:bg-[rgba(0,0,0,0.8)] flex items-center justify-center z-50 p-4 transition-colors duration-200"
                    onClick={() => setShowAboutModal(false)}
                >
                    <div
                        className="bg-white dark:bg-gray-800 border-4 sm:border-8 border-black dark:border-gray-600 p-6 sm:p-8 max-w-md sm:max-w-lg w-full text-black dark:text-white shadow-[8px_8px_0px_0px_rgba(0,0,0,1)] dark:shadow-[8px_8px_0px_0px_rgba(75,85,99,1)] transition-colors duration-200"
                        onClick={(e) => e.stopPropagation()}
                    >
                        <h2 className="text-2xl sm:text-3xl font-black uppercase mb-3 text-center">WHAT IS e2ecp?</h2>
                        <p className="text-sm sm:text-base font-bold mb-3 text-center">
                            e2ecp allows two computers to transfer files with end-to-end encryption via a zero-knowledge relay.
                        </p>
                        <p className="text-sm sm:text-base font-bold mb-4 text-center">
                            Use the CLI to transfer files between web or terminals:
                            <br />
                            <code className="bg-gray-200 dark:bg-gray-700 px-2 py-1 rounded">curl https://e2ecp.com | bash</code>
                        </p>
                        <div className="mb-4 text-center">
                            <a
                                href="https://github.com/schollz/e2ecp"
                                target="_blank"
                                rel="noopener noreferrer"
                                className="inline-flex items-center gap-2 text-black dark:text-white hover:text-gray-700 dark:hover:text-gray-300 transition-colors font-bold text-lg sm:text-xl"
                                aria-label="View on GitHub"
                            >
                                <i className="fab fa-github text-2xl sm:text-3xl" aria-hidden="true"></i>
                            </a>
                        </div>
                        <button
                            type="button"
                            onClick={() => setShowAboutModal(false)}
                            className="w-full border-2 sm:border-4 border-black dark:border-gray-600 bg-black dark:bg-gray-700 text-white px-4 py-2 sm:py-3 text-sm sm:text-lg font-black uppercase hover:bg-gray-900 dark:hover:bg-gray-600 transition-colors cursor-pointer"
                        >
                            Close
                        </button>
                    </div>
                </div>
            )}

            {/* Download Confirmation Modal */}
            {showDownloadConfirmModal && pendingDownload && (
                <div className="fixed inset-0 bg-[rgba(15,15,15,0.7)] dark:bg-[rgba(0,0,0,0.8)] flex items-center justify-center z-50 p-4 transition-colors duration-200">
                    <div
                        className="bg-white dark:bg-gray-800 border-4 sm:border-8 border-black dark:border-gray-600 p-6 sm:p-8 max-w-md sm:max-w-lg w-full text-black dark:text-white shadow-[8px_8px_0px_0px_rgba(0,0,0,1)] dark:shadow-[8px_8px_0px_0px_rgba(75,85,99,1)] transition-colors duration-200"
                        onClick={(e) => e.stopPropagation()}
                    >
                        <h2 className="text-2xl sm:text-3xl font-black uppercase mb-4 text-center">DOWNLOAD FILE?</h2>
                        <div className="bg-gray-200 dark:bg-gray-700 border-2 sm:border-4 border-black dark:border-gray-600 p-4 mb-4 transition-colors duration-200">
                            <p className="text-sm sm:text-base font-bold mb-2">
                                <span className="uppercase">Name:</span> {pendingDownload.name}
                            </p>
                            <p className="text-sm sm:text-base font-bold mb-2">
                                <span className="uppercase">Type:</span> {pendingDownload.type}
                            </p>
                            <p className="text-sm sm:text-base font-bold">
                                <span className="uppercase">Size:</span> {pendingDownload.size}
                            </p>
                        </div>
                        <p className="text-sm sm:text-base font-bold mb-6 text-center">
                            Do you want to download this {pendingDownload.type}?
                        </p>
                        <div className="flex flex-col sm:flex-row gap-3 sm:gap-4">
                            <button
                                type="button"
                                onClick={handleCancelDownload}
                                className="flex-1 border-2 sm:border-4 border-black dark:border-gray-600 bg-white dark:bg-gray-700 text-black dark:text-white px-4 py-3 sm:py-4 text-base sm:text-lg font-black uppercase hover:bg-gray-200 dark:hover:bg-gray-600 transition-colors cursor-pointer shadow-[4px_4px_0px_0px_rgba(0,0,0,1)] dark:shadow-[4px_4px_0px_0px_rgba(75,85,99,1)] hover:translate-x-1 hover:translate-y-1 hover:shadow-none active:translate-x-2 active:translate-y-2"
                            >
                                Cancel
                            </button>
                            <button
                                type="button"
                                onClick={handleConfirmDownload}
                                className="flex-1 border-2 sm:border-4 border-black dark:border-gray-600 bg-black dark:bg-gray-700 text-white px-4 py-3 sm:py-4 text-base sm:text-lg font-black uppercase hover:bg-gray-900 dark:hover:bg-gray-600 transition-colors cursor-pointer shadow-[4px_4px_0px_0px_rgba(0,0,0,1)] dark:shadow-[4px_4px_0px_0px_rgba(75,85,99,1)] hover:translate-x-1 hover:translate-y-1 hover:shadow-none active:translate-x-2 active:translate-y-2"
                            >
                                Download
                            </button>
                        </div>
                    </div>
                </div>
            )}

            {/* Text Message Modal */}
            {showTextModal && receivedText && (
                <div className="fixed inset-0 bg-[rgba(15,15,15,0.7)] flex items-center justify-center z-50 p-4">
                    <div
                        className="bg-white border-4 sm:border-8 border-black p-6 sm:p-8 max-w-md sm:max-w-lg w-full text-black shadow-[8px_8px_0px_0px_rgba(0,0,0,1)]"
                        onClick={(e) => e.stopPropagation()}
                    >
                        <h2 className="text-2xl sm:text-3xl font-black uppercase mb-4 text-center">RECEIVED TEXT</h2>
                        <div className="bg-gray-200 border-2 sm:border-4 border-black p-4 mb-4 relative">
                            <div className="text-sm sm:text-base font-bold break-words whitespace-pre-wrap max-h-96 overflow-y-auto">
                                {receivedText}
                            </div>
                            <button
                                onClick={() => {
                                    navigator.clipboard.writeText(receivedText).then(() => {
                                        toast.success('Text copied to clipboard!');
                                    }).catch(err => {
                                        toast.error('Failed to copy text');
                                        console.error('Failed to copy:', err);
                                    });
                                }}
                                className="absolute top-2 right-2 bg-black text-white border-2 border-black p-2 hover:bg-gray-800 transition-colors cursor-pointer"
                                title="Copy to clipboard"
                                type="button"
                            >
                                <i className="fas fa-copy" aria-hidden="true"></i>
                            </button>
                        </div>
                        <button
                            type="button"
                            onClick={() => {
                                setShowTextModal(false);
                                setReceivedText(null);
                            }}
                            className="w-full border-2 sm:border-4 border-black bg-black text-white px-4 py-3 sm:py-4 text-base sm:text-lg font-black uppercase hover:bg-gray-900 transition-colors cursor-pointer shadow-[4px_4px_0px_0px_rgba(0,0,0,1)] hover:translate-x-1 hover:translate-y-1 hover:shadow-none active:translate-x-2 active:translate-y-2"
                        >
                            Close
                        </button>
                    </div>
                </div>
            )}

        </div>
    );
}<|MERGE_RESOLUTION|>--- conflicted
+++ resolved
@@ -445,15 +445,11 @@
     const [pendingDownload, setPendingDownload] = useState(null);
     const [isDragging, setIsDragging] = useState(false);
     const [roomIdError, setRoomIdError] = useState(null);
-<<<<<<< HEAD
-    
-    // Dark mode state - will be initialized in useEffect to avoid SSR issues
     const [darkMode, setDarkMode] = useState(false);
-=======
     const [textInput, setTextInput] = useState("");
     const [receivedText, setReceivedText] = useState(null);
     const [showTextModal, setShowTextModal] = useState(false);
->>>>>>> 17f60dfb
+
 
     const myKeyPairRef = useRef(null);
     const aesKeyRef = useRef(null);
